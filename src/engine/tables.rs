<<<<<<< HEAD
use crate::engine::search::{INF, MATE, MAX_DEPTH, MAX_HISTORY};
use crate::engine::tuning::Params;
=======
use crate::engine::search::{
    HISTORY_FACTOR, HISTORY_MAX_BONUS, HISTORY_OFFSET, INF, LMR_BASE, LMR_DIV, MATE, MAX_DEPTH,
    MAX_HISTORY,
};
>>>>>>> 07414173
use crate::game::board::Board;
use crate::game::moves::{Move, MoveList};
use crate::game::piece::Colour;
use std::time::Instant;

use super::network::EvalTable;
use super::search::MAX_CAP_HISTORY;

/// Transposition Table
#[derive(Copy, Clone, PartialEq)]
pub enum Bound {
    Exact,
    Lower,
    Upper,
}

#[derive(Copy, Clone, Default)]
#[repr(C)]
pub struct TTEntry {
    pub key: u64,
    pub value: i32,
    pub best_move: Move,
    pub age: u8,
    pub flags: u8, // depth(6) + bound(2)
}

impl TTEntry {
    #[inline]
    pub fn depth(&self) -> u8 {
        self.flags >> 2
    }

    #[inline]
    pub fn bound(&self) -> Bound {
        match self.flags & 0b11 {
            1 => Bound::Lower,
            2 => Bound::Upper,
            _ => Bound::Exact,
        }
    }

    #[inline]
    pub fn make_flags(depth: u8, bound: Bound) -> u8 {
        ((depth.min(63)) << 2) | (bound as u8 & 0b11)
    }
}

pub struct TranspositionTable {
    pub tt: Vec<TTEntry>,
    age: u8,
}

impl TranspositionTable {
    pub fn with_size_mb(mb: usize) -> Self {
        let bytes = mb * 1_048_576;
        let entry_sz = std::mem::size_of::<TTEntry>();
        let len = (bytes / entry_sz).next_power_of_two();
        Self {
            tt: vec![TTEntry::default(); len],
            age: 0,
        }
    }

    fn idx(&self, hash: u64) -> usize {
        // (Read Lemire Blog for explanation | Carp)
        ((hash as u128 * self.tt.len() as u128) >> 64) as usize
    }

    pub fn probe(&self, hash: u64) -> Option<&TTEntry> {
        let e = &self.tt[self.idx(hash)];
        (e.key == hash).then_some(e)
    }

    pub fn clear(&mut self) {
        self.tt.fill(TTEntry::default());
        self.age = 0;
    }

    pub fn inc_age(&mut self) {
        self.age = (self.age + 1) & 0x7F;
    }

    pub fn insert(
        &mut self,
        hash: u64,
        bound: Bound,
        mut best: Move,
        value: i32,
        depth: u8,
        pv: bool,
    ) {
        let idx = self.idx(hash);
        let slot = &mut self.tt[idx];
        let same = slot.key == hash;

        if self.age != slot.age
            || !same
            || bound == Bound::Exact
            || depth as usize + 4 + 2 * pv as usize > slot.depth() as usize
        {
            if best == Move::NULL && same {
                best = slot.best_move;
            }

            *slot = TTEntry {
                key: hash,
                value,
                best_move: best,
                age: self.age,
                flags: TTEntry::make_flags(depth, bound),
            };
        }
    }
}

/// History Gravity bonus
/// https://www.chessprogramming.org/History_Heuristic
pub fn history_bonus(depth: u8, hmb: i16, hf: i16, ho: i16) -> i16 {
    hmb.min(hf * depth as i16 - ho)
}

/// Taper history so it clamps to MAX
/// From Carp, which in turn is from talkchess
const fn taper_bonus<const MAX: i32>(bonus: i16, old: i16) -> i16 {
    let o = old as i32;
    let b = bonus as i32;

    (o + b - (o * b.abs()) / MAX) as i16
}

pub struct HistoryTable {
    pub score: [[[i16; 64]; 64]; 2], // [side][src][dest]
}

impl HistoryTable {
    /// Updating history values, for the cutoff move a bonus and for the rest of the quiets tried,
    /// a history maluse, using history gravity formula
    pub fn update(
        &mut self,
        side: Colour,
        src: usize,
        dest: usize,
        bonus: i16,
        quiets: &Vec<Move>,
    ) {
        let c_bonus = bonus.clamp(-MAX_HISTORY as i16, MAX_HISTORY as i16);

        // Update the current best move with positive bonus
        let old_score = &mut self.score[side as usize][src][dest];
        *old_score = taper_bonus::<MAX_HISTORY>(c_bonus, *old_score);

        // Update all other quiet moves with negative bonus
        for m in quiets {
            let old = &mut self.score[side as usize][m.get_source().index()][m.get_dest().index()];
            *old = taper_bonus::<MAX_HISTORY>(-c_bonus, *old);
        }
    }
}

impl Default for HistoryTable {
    fn default() -> Self {
        Self {
            score: [[[0; 64]; 64]; 2],
        }
    }
}

pub struct CaptureHistoryTable {
    pub score: [[[i16; 5]; 64]; 12], // [capturing_piece][dest][captured]
}

impl CaptureHistoryTable {
    pub fn update(&mut self, board: &Board, m: Move, bonus: i16, captures: &Vec<Move>) {
        let c_bonus = bonus.clamp(-MAX_CAP_HISTORY as i16, MAX_CAP_HISTORY as i16);

        // Update the best move with a positive bonus
        if m.get_type().is_capture() {
            let old_score = &mut self.score[board.piece_at(m.get_source()) as usize]
                [m.get_dest().index()][board.capture_piece(m).index()];
            *old_score = taper_bonus::<MAX_CAP_HISTORY>(c_bonus, *old_score);
        }

        // Update all other capture moves with negative bonus
        for mov in captures {
            let old = &mut self.score[board.piece_at(mov.get_source()) as usize]
                [mov.get_dest().index()][board.capture_piece(*mov).index()];
            *old = taper_bonus::<MAX_CAP_HISTORY>(-c_bonus, *old);
        }
    }
}

impl Default for CaptureHistoryTable {
    fn default() -> Self {
        Self {
            score: [[[0; 5]; 64]; 12],
        }
    }
}

pub struct LmrTable {
    pub base: [[i16; MoveList::SIZE + 1]; MAX_DEPTH as usize + 1],
}

impl LmrTable {
    pub fn new() -> Self {
        let log_depth: Vec<f64> = (0..=MAX_DEPTH)
            .map(|d| if d > 0 { (d as f64).ln() } else { 0.0 })
            .collect();

        let log_move: Vec<f64> = (0..=MoveList::SIZE)
            .map(|m| if m > 0 { (m as f64).ln() } else { 0.0 })
            .collect();

        let mut table = [[0i16; MoveList::SIZE + 1]; (MAX_DEPTH + 1) as usize];

        for (d, &ld) in log_depth.iter().enumerate() {
            for (m, &lm) in log_move.iter().enumerate() {
                table[d][m] = (LMR_BASE + ld / LMR_DIV * lm) as i16;
            }
        }

        table[0][0] = 0;
        table[1][0] = 0;
        table[0][1] = 0;

        Self { base: table }
    }
}

pub const MAX_PLY: usize = 128;

#[derive(Clone, Copy, Default)]
pub struct PlyData {
    pub killer: Move,
    pub eval: i32,
    pub pv: MoveList,
}

pub struct SearchData {
    // Search Control
    pub timing: Instant,
    pub time_tp: u128,
    pub stop: bool,
    pub depth: u8,

    // Data
    pub ply: usize,
    pub nodes: u64,
    pub best_move: Move,
    pub eval: i32,

    // Tables + Ordering
    pub stack: Vec<u64>,
    pub ply_data: [PlyData; MAX_PLY],
    pub tt: TranspositionTable,
    pub cache: EvalTable,
    pub history: HistoryTable,
    pub cap_history: CaptureHistoryTable,
<<<<<<< HEAD

    // Tuning
    pub params: Params,
=======
    pub lmr_table: LmrTable,
>>>>>>> 07414173
}

impl SearchData {
    pub fn new() -> Self {
        Self {
            timing: Instant::now(),
            time_tp: 0,
            stop: false,
            depth: 0,

            ply: 0,
            nodes: 0,
            best_move: Move::NULL,
            eval: -INF,

            stack: Vec::with_capacity(32),
            ply_data: [(); MAX_PLY].map(|_| PlyData::default()),
            tt: TranspositionTable::with_size_mb(32),
            cache: EvalTable::default(),
            history: HistoryTable::default(),
            cap_history: CaptureHistoryTable::default(),
<<<<<<< HEAD

            params: Params::new(),
=======
            lmr_table: LmrTable::new(),
>>>>>>> 07414173
        }
    }

    pub fn start_search(&mut self) {
        self.depth = 1;
        self.stop = false;
        self.best_move = Move::NULL;
        self.nodes = 0;
        self.ply = 0;
        self.timing = Instant::now();
    }

    pub fn push(&mut self, hash: u64) {
        self.ply += 1;
        self.stack.push(hash);
    }

    pub fn pop(&mut self) {
        self.stack.pop();
        self.ply -= 1;
    }

    pub fn resize_tt(&mut self, mb_size: usize) {
        self.tt = TranspositionTable::with_size_mb(mb_size);
    }

    pub fn clear(&mut self) {
        self.stack.clear();
        self.nodes = 0;
        self.ply = 0;
    }

    pub fn is_repetition(&self, board: &Board, curr_hash: u64, root: bool) -> bool {
        if self.stack.len() < 6 {
            return false;
        }

        let mut reps = 1 + u8::from(root);
        for &hash in self
            .stack
            .iter()
            .rev()
            .take(usize::from(board.halfmoves + 1))
            .skip(1)
            .step_by(2)
        {
            reps -= u8::from(hash == curr_hash);
            if reps == 0 {
                return true;
            }
        }
        false
    }

    pub fn continue_search(&self) -> bool {
        let time = self.timing.elapsed().as_millis();
        time < self.time_tp
    }
}

impl std::fmt::Display for SearchData {
    fn fmt(&self, f: &mut std::fmt::Formatter<'_>) -> std::fmt::Result {
        let time = self.timing.elapsed().as_millis();
        let nps = if time > 0 {
            (1000 * self.nodes as u128 / time) as u64
        } else {
            0
        };

        if self.eval.abs() >= MATE - i32::from(MAX_DEPTH) {
            let mate_in = (MATE - self.eval.abs()) / 2;
            let sign = if self.eval < 0 { "-" } else { "" };
            write!(
                f,
                "info depth {} score mate {sign}{mate_in} time {time} nodes {} nps {nps} pv{}",
                self.depth, self.nodes, self.ply_data[0].pv
            )
        } else {
            write!(
                f,
                "info depth {} score cp {} time {time} nodes {} nps {nps} pv{}",
                self.depth, self.eval, self.nodes, self.ply_data[0].pv
            )
        }
    }
}<|MERGE_RESOLUTION|>--- conflicted
+++ resolved
@@ -1,12 +1,5 @@
-<<<<<<< HEAD
 use crate::engine::search::{INF, MATE, MAX_DEPTH, MAX_HISTORY};
 use crate::engine::tuning::Params;
-=======
-use crate::engine::search::{
-    HISTORY_FACTOR, HISTORY_MAX_BONUS, HISTORY_OFFSET, INF, LMR_BASE, LMR_DIV, MATE, MAX_DEPTH,
-    MAX_HISTORY,
-};
->>>>>>> 07414173
 use crate::game::board::Board;
 use crate::game::moves::{Move, MoveList};
 use crate::game::piece::Colour;
@@ -14,6 +7,9 @@
 
 use super::network::EvalTable;
 use super::search::MAX_CAP_HISTORY;
+
+pub const LMR_DIV: f64 = 1.8;
+pub const LMR_BASE: f64 = 0.88;
 
 /// Transposition Table
 #[derive(Copy, Clone, PartialEq)]
@@ -265,13 +261,9 @@
     pub cache: EvalTable,
     pub history: HistoryTable,
     pub cap_history: CaptureHistoryTable,
-<<<<<<< HEAD
-
+    pub lmr_table: LmrTable,
     // Tuning
     pub params: Params,
-=======
-    pub lmr_table: LmrTable,
->>>>>>> 07414173
 }
 
 impl SearchData {
@@ -293,12 +285,8 @@
             cache: EvalTable::default(),
             history: HistoryTable::default(),
             cap_history: CaptureHistoryTable::default(),
-<<<<<<< HEAD
-
             params: Params::new(),
-=======
             lmr_table: LmrTable::new(),
->>>>>>> 07414173
         }
     }
 
