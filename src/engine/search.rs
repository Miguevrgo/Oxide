--- conflicted
+++ resolved
@@ -14,14 +14,9 @@
 pub const KILL_SCORE: i32 = 70_000;
 
 // Search Parameters
-<<<<<<< HEAD
 pub const ASPIRATION_DELTA: i32 = 45;
 pub const ASPIRATION_DELTA_LIMIT: i32 = 500;
-=======
-const ASPIRATION_DELTA: i32 = 45;
-const ASPIRATION_DELTA_LIMIT: i32 = 500;
-const QS_SEE: i32 = -100;
->>>>>>> 4b835746
+pub const QS_SEE: i32 = -100;
 
 pub const NMP_MIN_DEPTH: u8 = 2;
 pub const NMP_BASE_REDUCTION: u8 = 6;
